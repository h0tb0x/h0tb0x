package db

import (
	_ "code.google.com/p/go-sqlite/go1/sqlite3"
	"database/sql"
<<<<<<< HEAD
=======
	"fmt"
)

var (
	schemas = make(map[string]*Schema)
>>>>>>> b3a39034
)

// Represents an open database connection
type Database struct {
	db      *sql.DB
	version int
}

type Schema struct {
	name       string
	latest     string
	migrations []string
}

// Represents a database row
type Row interface {
	Scan(vars ...interface{}) error
}

// Makes or opens a database at the path specified.
func NewDatabase(path, name string) *Database {
	db, err := sql.Open("sqlite3", path)
	if err != nil {
		panic(err)
	}
	schema, ok := schemas[name]
	if !ok {
		panic(fmt.Errorf("Unknown schema: %q", name))
	}
	this := &Database{db: db}
	this.apply(schema)
	return this
}

func (this *Database) apply(schema *Schema) {
	var version int
	row := this.SingleQuery("PRAGMA schema_version")
	this.Scan(row, &version)
	if version == 0 {
		// initial install, use latest schema
		fmt.Printf("Installing latest schema %q\n", schema.name)
		this.Exec(schema.latest)
		this.db.Exec(fmt.Sprintf("PRAGMA user_version = %d;", len(schema.migrations)))
	} else {
		row := this.SingleQuery("PRAGMA user_version")
		this.Scan(row, &this.version)

		fmt.Printf("Schema %q version is: %d\n", schema.name, this.version)
		this.migrate(schema)
	}
	row = this.SingleQuery("PRAGMA user_version")
	this.Scan(row, &version)

	if version != this.version {
		this.version = version
		fmt.Printf("Schema %q now at version: %d\n", schema.name, this.version)
	}
}

func (this *Database) migrate(schema *Schema) {
	target := len(schema.migrations)
	if this.version == target {
		return
	}
	if this.version == 0 {
		// HACK: migration from install party
		this.db.Exec("PRAGMA user_version = 1;")
		this.version = 1
	}
	fmt.Printf("Migrating schema %q from version %d to version %d\n",
		schema.name, this.version, target)
	tx, err := this.db.Begin()
	if err != nil {
		panic(err)
	}
	for i := this.version; i < target; i++ {
		fmt.Printf("Applying version %d\n", i+1)
		sql := schema.migrations[i]
		_, err := tx.Exec(sql)
		if err != nil {
			tx.Rollback()
			panic(err)
		}
		tx.Exec(fmt.Sprintf("PRAGMA user_version = %d;", i+1))
	}
	tx.Commit()
}

// Does a proper close of the database.
func (this *Database) Close() {
	this.db.Close()
}

// Executes a SQL statement.
func (this *Database) Exec(sql string, args ...interface{}) {
	//fmt.Printf("About to EXEC\n")
	_, err := this.db.Exec(sql, args...)
	//fmt.Printf("Done EXEC\n")
	if err != nil {
		panic(err)
	}
}

// Runs a query which should always return at most one row.
func (this *Database) SingleQuery(sql string, args ...interface{}) *sql.Row {
	return this.db.QueryRow(sql, args...)
}

// Runs a query which may return 0-n rows.
func (this *Database) MultiQuery(sql string, args ...interface{}) *sql.Rows {
	rows, err := this.db.Query(sql, args...)
	if err != nil {
		panic(err)
	}
	return rows
}

// Scans a row and panics if there are any problems.
func (this *Database) Scan(row Row, vars ...interface{}) {
	err := row.Scan(vars...)
	if err != nil {
		panic(err)
	}
}

// Scans a row (if any) and returns true, panics on problems, returns false on no row.
func (this *Database) MaybeScan(row Row, vars ...interface{}) bool {
	err := row.Scan(vars...)
	if err == sql.ErrNoRows {
		return false
	}
	if err != nil {
		panic(err)
	}
	return true
}<|MERGE_RESOLUTION|>--- conflicted
+++ resolved
@@ -3,14 +3,11 @@
 import (
 	_ "code.google.com/p/go-sqlite/go1/sqlite3"
 	"database/sql"
-<<<<<<< HEAD
-=======
 	"fmt"
 )
 
 var (
 	schemas = make(map[string]*Schema)
->>>>>>> b3a39034
 )
 
 // Represents an open database connection
