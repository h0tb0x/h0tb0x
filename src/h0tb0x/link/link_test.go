package link

import (
	"bytes"
	"fmt"
	"h0tb0x/base"
	"h0tb0x/crypto"
	"h0tb0x/rendezvous"
	"io"
	"io/ioutil"
	"os"
	"sync"
	"testing"
)

type TestNode struct {
	*base.Base
	Link *LinkMgr
	wg   sync.WaitGroup
}

func NewTestNode(name string, port uint16) *TestNode {
	base := base.NewBase(name, port)
	link := NewLinkMgr(base)
	rendezvous.Publish("localhost:3030", base.Ident, "localhost", port)

	return &TestNode{
		Base: base,
		Link: link,
	}
}

func (this *TestNode) Run() {
	this.Link.AddListener(this.OnFriendChange)
	this.Link.AddHandler(0, this.OnData)
	this.Link.Run()
}

func (this *TestNode) Stop() {
	this.Link.Stop()
}

func CreateLink(lhs, rhs *TestNode) {
	lhs.Link.AddUpdateFriend(rhs.Link.Ident.Fingerprint(), "localhost:3030")
	rhs.Link.AddUpdateFriend(lhs.Link.Ident.Fingerprint(), "localhost:3030")
}

func (this *TestNode) OnFriendChange(id int, fingerprint *crypto.Digest, what FriendStatus) {
	this.Log.Printf("OnFriendChange(%d, %s, %d)", id, fingerprint.String(), what)
}

func (this *TestNode) OnData(id int, fp *crypto.Digest, req io.Reader, resp io.Writer) (err error) {
	buf, _ := ioutil.ReadAll(req)
	this.Log.Printf("OnData(%d): %v", id, buf)
	resp.Write([]byte{1, 2, 3})
	return nil
}

func TestLink(t *testing.T) {
	os.Remove("/tmp/rtest.db")
	rm := rendezvous.NewRendezvousMgr(3030, "/tmp/rtest.db")
	rm.Run()

	alice := NewTestNode("Alice", 10001)
	alice.Run()
	bob := NewTestNode("Bob", 10002)
	bob.Run()
	CreateLink(alice, bob)

	var b1 bytes.Buffer
	err := alice.Link.Send(0, 1, bytes.NewBuffer([]byte{4, 5, 6}), &b1)
	if err != nil {
		fmt.Printf("Err: %s", err)
	}
	alice.Log.Printf("Received: %v", b1.Bytes())
	var b2 bytes.Buffer
	_ = alice.Link.Send(0, 1, bytes.NewBuffer([]byte{5, 4, 3}), &b2)
	alice.Log.Printf("Received: %v", b2.Bytes())
	err2 := alice.Link.Send(3, 1, bytes.NewBuffer([]byte{5, 4, 3}), &b2)
	alice.Log.Printf("%s", err2)

	alice.Stop()
	bob.Stop()
<<<<<<< HEAD
	rm.Stop()
=======
}

func TestClose(t *testing.T) {

>>>>>>> 9eb0e6d4
}<|MERGE_RESOLUTION|>--- conflicted
+++ resolved
@@ -81,12 +81,9 @@
 
 	alice.Stop()
 	bob.Stop()
-<<<<<<< HEAD
 	rm.Stop()
-=======
 }
 
 func TestClose(t *testing.T) {
 
->>>>>>> 9eb0e6d4
 }