{
  "name": "h0tb0x",
  "version": "1.0.0",
  "dependencies": {
    "console-polyfill": "*",
    "jquery": "~2.0",
    "angular": "~1.0.8",
    "angular-resource": "~1.0.8",
    "angular-bootstrap": "~0.6.0",
    "bootstrap": "~3.0.0",
<<<<<<< HEAD
    "angularjs-file-upload": "~1.0.0"
=======
    "angularjs-file-upload": "~1.1.8"
>>>>>>> b362575f
  },
  "ignore": [
    "node_modules/"
  ]
}<|MERGE_RESOLUTION|>--- conflicted
+++ resolved
@@ -8,11 +8,7 @@
     "angular-resource": "~1.0.8",
     "angular-bootstrap": "~0.6.0",
     "bootstrap": "~3.0.0",
-<<<<<<< HEAD
-    "angularjs-file-upload": "~1.0.0"
-=======
-    "angularjs-file-upload": "~1.1.8"
->>>>>>> b362575f
+    "angularjs-file-upload": "~1.1.9"
   },
   "ignore": [
     "node_modules/"
